#!/usr/bin/env python3
"""
基于FastDM的模型推理FastAPI服务器
支持多种架构：flux, qwen, wan等
"""

import os
import time
import json
import base64
import io
import logging
from typing import Optional, Dict, Any, List, Union
from PIL import Image
import torch
from fastapi import FastAPI, HTTPException, BackgroundTasks
from fastapi.responses import HTMLResponse, Response
from pydantic import BaseModel, Field
from diffusers.utils import export_to_video
import tempfile
import uvicorn
import numpy as np
import imageio.v2 as imageio  

from fastdm.common_args import get_text_gen_parser
from fastdm.model_entry import FastDMEngine

# 配置日志
logging.basicConfig(
    level=logging.INFO,
    format='%(asctime)s - %(name)s - %(levelname)s - %(filename)s:%(lineno)d - %(message)s',
    datefmt='%Y-%m-%d %H:%M:%S'
)
logger = logging.getLogger(__name__)

# 创建FastAPI应用
app = FastAPI(
    title="FastDM 推理服务",
    description="基于FastDM的高性能图像/视频生成API服务",
    version="1.0.0",
    docs_url="/docs",
    redoc_url="/redoc"
)

# 全局变量存储模型信息
model_info: Dict[str, Any] = {}

# Pydantic 模型定义
class GenerateRequest(BaseModel):
    model: str = Field(..., description="模型名称")
    prompt: str = Field(..., description="生成提示词")
    negative_prompt: Optional[str] = Field(None, description="负向提示词")
    steps: Optional[int] = Field(default=25, description="采样步数")
    guidance_scale: Optional[float] = Field(default=3.5, description="引导缩放")
    true_cfg_scale: Optional[float] = Field(4.0, description="Qwen模型专用CFG缩放")
    seed: int = Field(default=0, description="随机种子，-1为随机")
    width: Optional[int] = Field(default=1024, description="图像宽度")
    height: Optional[int] = Field(default=1024, description="图像高度")
    num_frames: Optional[int] = Field(default=121, description="视频帧数（wan模型）")
    fps: int = Field(default=24, description="视频帧率（wan模型）")
    max_seq_len: Optional[int] = Field(default=512, description="最大序列长度")
    input_image: Optional[str] = Field(None, description="base64编码的源图像，仅在i2v任务中使用")

class EditRequest(GenerateRequest):
    input_images: Optional[Union[str, List[str]]] = Field(None, description="base64编码的源图像")
    blend_mode: Optional[str] = Field(
<<<<<<< HEAD
        default="concatenate",
=======
        default="list",
>>>>>>> a21f9c49
        description="多图处理模式: 'average' - 平均混合, 'concatenate' - 拼接, 'first' - 使用第一张, 'list' - 直接传递图片列表"
    )
    concat_direction: Optional[str] = Field(
        default="horizontal",
        description="拼接方向: 'horizontal' - 水平拼接, 'vertical' - 垂直拼接"
    )


class GenerateResponse(BaseModel):
    success: bool
    type: str  # "image" or "video"
    image: Optional[str] = None  # base64编码的图像
    video: Optional[str] = None  # base64编码的视频
    format: str
    fps: Optional[int] = None
    frames: Optional[int] = None
    generation_time: float
    model_used: str
    parameters: Optional[Dict[str, Any]] = None

class ModelInfo(BaseModel):
    model_name: str

def image_to_base64(image: Image.Image) -> str:
    """将PIL图像转换为base64字符串"""
    buffer = io.BytesIO()
    image.save(buffer, format='PNG')
    img_str = base64.b64encode(buffer.getvalue()).decode()
    return img_str

def base64_to_image(base64_str: str) -> Image.Image:
    """将base64字符串转换为PIL图像"""
    img_data = base64.b64decode(base64_str)
    image = Image.open(io.BytesIO(img_data))
    return image

def batch_base64_to_images(base64_list: List[str]) -> List[Image.Image]:
    """将base64字符串列表转换为PIL图像列表"""
    images = []
    for base64_str in base64_list:
        try:
            img = base64_to_image(base64_str)
            images.append(img)
        except Exception as e:
            logger.error(f"Error decoding image: {str(e)}")
            raise HTTPException(status_code=400, detail=f"无效的图像数据: {str(e)}")
    return images

#多图片处理函数
def process_multiple_images(images, blend_mode="list", concat_direction="horizontal"):
    """
    处理多张输入图片
    blend_mode: "average" - 平均混合, "concatenate" - 拼接, "first" - 使用第一张, "list" - 直接返回图片列表
    concat_direction: "horizontal" - 水平拼接, "vertical" - 垂直拼接
    """
    if not images or len(images) == 0:
        return None

    # 如果只有一张图片，直接返回
    if len(images) == 1:
        return images[0]

    # 转换所有图片为PIL Image格式
    pil_images = []
    for img in images:
        if isinstance(img, np.ndarray):
            pil_img = Image.fromarray(img)
        elif isinstance(img, Image.Image):
            pil_img = img
        else:
            continue
        pil_images.append(pil_img.convert("RGB"))

    if not pil_images:
        return None

    if blend_mode == "first":
        return pil_images[0]

    elif blend_mode == "list":
        # 直接返回图片列表，不进行任何合并处理
        return pil_images

    elif blend_mode == "average":
        # 统一所有图片尺寸到第一张图片的大小
        base_size = pil_images[0].size
        resized_images = [img.resize(base_size, Image.Resampling.LANCZOS) for img in pil_images]

        # 平均混合
        arrays = [np.array(img, dtype=np.float32) for img in resized_images]
        blended_array = np.mean(arrays, axis=0).astype(np.uint8)
        return Image.fromarray(blended_array)

    elif blend_mode == "concatenate":
        return concatenate_images(pil_images, concat_direction)

    return pil_images[0]

def concatenate_images(images, direction="horizontal"):
    """
    拼接多张图片
    direction: "horizontal" - 水平拼接, "vertical" - 垂直拼接
    """
    if not images:
        return None
    
    if len(images) == 1:
        return images[0]
    
    if direction == "horizontal":
        # 水平拼接：统一高度，宽度相加
        # 找到最小高度
        min_height = min(img.height for img in images)
        
        # 调整所有图片到相同高度，保持宽高比
        resized_images = []
        total_width = 0
        
        for img in images:
            # 计算新宽度以保持宽高比
            aspect_ratio = img.width / img.height
            new_width = int(min_height * aspect_ratio)
            resized_img = img.resize((new_width, min_height), Image.Resampling.LANCZOS)
            resized_images.append(resized_img)
            total_width += new_width
        
        # 创建新画布
        concatenated = Image.new('RGB', (total_width, min_height))
        
        # 粘贴图片
        x_offset = 0
        for img in resized_images:
            concatenated.paste(img, (x_offset, 0))
            x_offset += img.width
            
        return concatenated
    
    elif direction == "vertical":
        # 垂直拼接：统一宽度，高度相加
        # 找到最小宽度
        min_width = min(img.width for img in images)
        
        # 调整所有图片到相同宽度，保持宽高比
        resized_images = []
        total_height = 0
        
        for img in images:
            # 计算新高度以保持宽高比
            aspect_ratio = img.height / img.width
            new_height = int(min_width * aspect_ratio)
            resized_img = img.resize((min_width, new_height), Image.Resampling.LANCZOS)
            resized_images.append(resized_img)
            total_height += new_height
        
        # 创建新画布
        concatenated = Image.new('RGB', (min_width, total_height))
        
        # 粘贴图片
        y_offset = 0
        for img in resized_images:
            concatenated.paste(img, (0, y_offset))
            y_offset += img.height
            
        return concatenated
    
    return images[0]

@app.get("/health")
async def health() -> Response:
    """Check the health of the http server."""
    return Response(status_code=200)

@app.get("/get_model_info", response_model=ModelInfo)
async def get_model_info() -> ModelInfo:
    """获取当前模型信息"""
    return model_info

@app.post("/generate", response_model=GenerateResponse)
async def generate(request: GenerateRequest):
    """图像/视频生成接口"""
    log_data = request.dict()
<<<<<<< HEAD
    log_data.pop('input_image', None)  # 不记录input_image的base64数据
    logger.info(f"接收到生成请求: {json.dumps(log_data, indent=2)}")
=======
    log_data.pop('input_images', None)  # 不记录input_images的base64数据
    logger.info(f"接收到编辑请求: {json.dumps(log_data, indent=2)}")
>>>>>>> a21f9c49
    # 验证参数
    if not request.prompt.strip():
        raise HTTPException(status_code=400, detail="提示词不能为空")
    
    if request.model!=model_info.model_name:
        raise HTTPException(status_code=400, detail=f"不支持的模型: {request.model}")
    
    if engine.task == 'i2v' and not request.input_image:
        raise HTTPException(status_code=400, detail="i2v任务需要提供源图像")

    # 准备生成参数
    if wan_lightning:
        request.guidance_scale = 1.0
        request.steps = 4
    generate_params = {
        'prompt': request.prompt,
        'steps': request.steps,
        'guidance_scale': request.guidance_scale,
        'gen_seed': request.seed,
        'gen_width': request.width,
        'gen_height': request.height,
        'max_seq_len': request.max_seq_len
    }
    if request.negative_prompt:
        generate_params['negative_prompt'] = request.negative_prompt

    # 为不同架构设置特定参数
    if engine.task in ['t2v', 'i2v']:
        # 视频生成
        generate_params['num_frames'] = request.num_frames 
    if engine.task == 'i2v':
        # 图像到视频生成
        try:
            input_image = base64_to_image(request.input_image)
            generate_params['src_image'] = input_image.convert("RGB")  # 确保是RGB格式
        except Exception as e:
            raise HTTPException(status_code=400, detail=f"无效的源图像数据: {str(e)}")

    if args.architecture == 'qwen':
        # Qwen模型使用true_cfg_scale
        generate_params['true_cfg_scale'] = request.true_cfg_scale        
    
    try:
        # 执行生成
        # logger.info(f"engine generate params: {json.dumps(generate_params, indent=2)}")
        gen_start_time = time.time()
        
        output = engine.generate(**generate_params)
        
        if torch.cuda.is_available():
            torch.cuda.synchronize()
        
        generation_time = time.time() - gen_start_time
        
        logger.info(f"生成完成，耗时: {generation_time:.2f}秒")
        
        # 处理输出
        if "wan" in args.architecture:
            # # 视频输出：保存为临时文件
            with tempfile.NamedTemporaryFile(suffix='.mp4', delete=False) as tmp_file:
                temp_path = tmp_file.name
            
            export_to_video(output, temp_path, fps=request.fps)
            
            # 读取视频文件并编码为base64
            with open(temp_path, 'rb') as f:
                video_data = base64.b64encode(f.read()).decode()
            
            # 清理临时文件
            os.unlink(temp_path)

            return GenerateResponse(
                success=True,
                type="video",
                video=video_data,
                format="mp4",
                fps=request.fps,
                frames=request.num_frames,
                generation_time=generation_time,
                model_used=request.model,
            )
            
        else:
            # 图像输出
            image_b64 = image_to_base64(output)
            
            return GenerateResponse(
                success=True,
                type="image",
                image=image_b64,
                format="png",
                generation_time=generation_time,
                model_used=request.model,
                parameters=generate_params
            )
            
    except Exception as e:
        logger.error(f"生成失败: {str(e)}")
        raise HTTPException(status_code=500, detail=f"生成失败: {str(e)}")

@app.post("/edit", response_model=GenerateResponse)
async def edit_image(request: EditRequest):
    """图像编辑接口"""
    log_data = request.dict()
    log_data.pop('input_images', None)  # 不记录input_images的base64数据
    logger.info(f"接收到编辑请求: {json.dumps(log_data, indent=2)}")
    # 验证参数
    if not request.prompt.strip():
        raise HTTPException(status_code=400, detail="提示词不能为空")
    
    if request.model != model_info.model_name:
        raise HTTPException(status_code=400, detail=f"不支持的模型: {request.model}")
    
    # 处理源图像
    input_images = []
    if isinstance(request.input_images, str):
        input_images = [request.input_images]
    else:
        input_images = request.input_images
    
    if not input_images:
        raise HTTPException(status_code=400, detail="图片优化至少需要一张原始图片")
    
    try:
        input_images = batch_base64_to_images(input_images)
    except Exception as e:
        raise HTTPException(status_code=400, detail=f"无效的图像数据: {str(e)}")
    processed_images = process_multiple_images(input_images, request.blend_mode, request.concat_direction)

    # 准备生成参数
    generate_params = {
        'prompt': request.prompt,
        'steps': request.steps,
        'guidance_scale': request.guidance_scale,
        'gen_seed': request.seed,
        'gen_width': request.width,
        'gen_height': request.height,
        'max_seq_len': request.max_seq_len
    }

    # 根据blend_mode处理图片参数
    if request.blend_mode == "list" and isinstance(processed_images, list):
        # list模式：传递图片列表
<<<<<<< HEAD
        generate_params['src_images'] = [img.convert("RGB") for img in processed_images]
=======
        generate_params['src_image'] = [img.convert("RGB") for img in processed_images]
>>>>>>> a21f9c49
    else:
        # 其他模式：传递单张图片
        if processed_images:
            generate_params['src_image'] = processed_images.convert("RGB")
    
    if request.negative_prompt:
        generate_params['negative_prompt'] = request.negative_prompt
    
    try:
        # 执行编辑
        gen_start_time = time.time()
        
        output = engine.generate(
            **generate_params
        )
        
        if torch.cuda.is_available():
            torch.cuda.synchronize()
        
        generation_time = time.time() - gen_start_time
        
        logger.info(f"编辑完成，耗时: {generation_time:.2f}秒")
        
        # 处理输出
        image_b64 = image_to_base64(output)
        
        return GenerateResponse(
            success=True,
            type="image",
            image=image_b64,
            format="png",
            generation_time=generation_time,
            model_used=request.model,
        )
        
    except Exception as e:
        logger.error(f"编辑失败: {str(e)}")
        raise HTTPException(status_code=500, detail=f"编辑失败: {str(e)}")
if __name__ == '__main__':
    parser = get_text_gen_parser()
    # 添加FastAPI服务器参数
    parser.add_argument('--served-model-name', type=str, required=True, help='模型名称')
    parser.add_argument('--host', default='0.0.0.0', help='服务器地址')
    parser.add_argument('--port', type=int, default=8080, help='服务器端口')
    
    args = parser.parse_args()
        
    logger.info("🚀 启动 FastDM FastAPI 推理服务器...")

    # wan lightning
    wan_lightning = False
    if args.architecture == "wan-lightning":
        args.architecture = "wan"
        wan_lightning = True
    elif args.architecture == "wan-i2v-lightning":
        args.architecture = "wan-i2v"
        wan_lightning = True

    model_load_start = time.time()
    try:
        engine = FastDMEngine(
            model_path=args.model_path,
            architecture=args.architecture,
            device=args.device,
            data_type=args.data_type,
            use_fp8=args.use_fp8,
            use_int8=args.use_int8,
            kernel_backend=args.kernel_backend,
            cache_config=args.cache_config,
            oom_resolve=args.oom_resolve,
            use_diffusers=args.use_diffusers,
            task=args.task,
        )
        model_info = ModelInfo(
            model_name=args.served_model_name
        )
    except Exception as e:
        logger.error(f"模型加载失败: {str(e)}")
        raise HTTPException(status_code=500, detail=f"模型加载失败: {str(e)}")
    model_load_time = time.time() - model_load_start
    logger.info(f"Model loading latency: {model_load_time:.4f} seconds")
    logger.info(f"以加载模型信息: {model_info}")

    uvicorn.run(
        app,
        host=args.host,
        port=args.port,
        log_level="info"
    )<|MERGE_RESOLUTION|>--- conflicted
+++ resolved
@@ -64,11 +64,7 @@
 class EditRequest(GenerateRequest):
     input_images: Optional[Union[str, List[str]]] = Field(None, description="base64编码的源图像")
     blend_mode: Optional[str] = Field(
-<<<<<<< HEAD
-        default="concatenate",
-=======
         default="list",
->>>>>>> a21f9c49
         description="多图处理模式: 'average' - 平均混合, 'concatenate' - 拼接, 'first' - 使用第一张, 'list' - 直接传递图片列表"
     )
     concat_direction: Optional[str] = Field(
@@ -250,13 +246,8 @@
 async def generate(request: GenerateRequest):
     """图像/视频生成接口"""
     log_data = request.dict()
-<<<<<<< HEAD
     log_data.pop('input_image', None)  # 不记录input_image的base64数据
     logger.info(f"接收到生成请求: {json.dumps(log_data, indent=2)}")
-=======
-    log_data.pop('input_images', None)  # 不记录input_images的base64数据
-    logger.info(f"接收到编辑请求: {json.dumps(log_data, indent=2)}")
->>>>>>> a21f9c49
     # 验证参数
     if not request.prompt.strip():
         raise HTTPException(status_code=400, detail="提示词不能为空")
@@ -400,11 +391,7 @@
     # 根据blend_mode处理图片参数
     if request.blend_mode == "list" and isinstance(processed_images, list):
         # list模式：传递图片列表
-<<<<<<< HEAD
-        generate_params['src_images'] = [img.convert("RGB") for img in processed_images]
-=======
         generate_params['src_image'] = [img.convert("RGB") for img in processed_images]
->>>>>>> a21f9c49
     else:
         # 其他模式：传递单张图片
         if processed_images:
