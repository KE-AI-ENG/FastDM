--- conflicted
+++ resolved
@@ -217,13 +217,8 @@
         
         for i in range(len(self.transformer_blocks)):
             #others
-<<<<<<< HEAD
-            self.init_weight([f"transformer_blocks.{i}.img_mod.1"], self.transformer_blocks[i].img_mod_proj, self.quant_dtype if self.need_resolve_oom else None)
-            self.init_weight([f"transformer_blocks.{i}.txt_mod.1"], self.transformer_blocks[i].txt_mod_proj, self.quant_dtype if self.need_resolve_oom else None)
-=======
             self.init_weight([f"transformer_blocks.{i}.img_mod.1"], self.transformer_blocks[i].img_mod_proj, self.quant_dtype if self.quant_img_txt_mod else None)
             self.init_weight([f"transformer_blocks.{i}.txt_mod.1"], self.transformer_blocks[i].txt_mod_proj, self.quant_dtype if self.quant_img_txt_mod else None)
->>>>>>> dd29cfc0
 
             #attention
             self.transformer_blocks[i].attn.norm_q_weight = self.init_weight([f"transformer_blocks.{i}.attn.norm_q.weight"])
